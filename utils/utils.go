--- conflicted
+++ resolved
@@ -7,10 +7,7 @@
 	"fmt"
 	"io"
 	"io/fs"
-<<<<<<< HEAD
 	"io/ioutil"
-=======
->>>>>>> 7923b2da
 	"net/http"
 	"os"
 	"path"
@@ -183,7 +180,6 @@
 	return false
 }
 
-<<<<<<< HEAD
 type FileExistsError struct {
 	path string
 }
@@ -196,12 +192,6 @@
 	cacheDir := configs.ConfigRegistry.MainCacheDir
 	if cacheDir == "" {
 		cacheDir = path.Join(GetLocalDataDir(), "cache")
-=======
-// DownloadMusic 下载音乐
-func DownloadMusic(song structs.Song) {
-	errHandler := func(errs ...error) {
-		Logger().Printf("[ERROR] 下载歌曲失败, err: %+v", errs)
->>>>>>> 7923b2da
 	}
 	return cacheDir
 }
@@ -247,7 +237,6 @@
 	return nil
 }
 
-<<<<<<< HEAD
 func getCacheUri(songId int64) (uri string, ok bool) {
 	cacheDir := GetCacheDir()
 	if !FileOrDirExists(cacheDir) {
@@ -262,26 +251,12 @@
 		if strings.HasPrefix(file.Name(), strconv.FormatInt(songId, 10)) {
 			uri = path.Join(cacheDir, file.Name())
 			ok = true
-=======
-		fileName := fmt.Sprintf("%s-%s.%s", song.Name, song.ArtistName(), musicType)
-		// Windows Linux 均不允许文件名中出现 / \ 替换为 _
-		fileName = strings.Replace(fileName, "/", "_", -1)
-		targetFilename := path.Join(downloadDir, fileName)
-		if _, err := os.Stat(targetFilename); err == nil {
-			Notify(NotifyContent{
-				Title:   "🙅🏻‍文件已存在",
-				Text:    song.Name,
-				Url:     FileUrl(downloadDir),
-				GroupId: constants.GroupID,
-			})
->>>>>>> 7923b2da
 			return
 		}
 	}
 	return
 }
 
-<<<<<<< HEAD
 func CopyCachedSong(song structs.Song) error {
 	downloadDir := GetDownloadDir()
 	cacheDir := GetCacheDir()
@@ -297,7 +272,10 @@
 	}
 	split := strings.Split(path.Base(oldFilename), ".")
 	musicType := split[len(split)-1]
-	targetFilename := path.Join(downloadDir, fmt.Sprintf("%s-%s.%s", song.Name, song.ArtistName(), musicType))
+  filename := fmt.Sprintf("%s-%s.%s", song.Name, song.ArtistName(), musicType)
+  // Windows Linux 均不允许文件名中出现 / \ 替换为 _
+	filename = strings.Replace(filename, "/", "_", -1)
+	targetFilename := path.Join(downloadDir, filename)
 
 	if _, err := os.Stat(targetFilename); err == nil {
 		return FileExistsError{path: targetFilename}
@@ -320,12 +298,6 @@
 	switch version {
 	case songtag.VersionID3v22, songtag.VersionID3v23, songtag.VersionID3v24:
 		tag, err := id3v2.ParseReader(file, id3v2.Options{Parse: true})
-=======
-		client := &http.Client{
-			Timeout: 60 * time.Second,
-		}
-		resp, err := client.Get(url)
->>>>>>> 7923b2da
 		if err != nil {
 			return
 		}
@@ -418,75 +390,7 @@
 			Url:     FileUrl(downloadDir),
 			GroupId: constants.GroupID,
 		})
-<<<<<<< HEAD
 	case FileExistsError:
-=======
-
-		_, err = io.Copy(f, resp.Body)
-		if err != nil {
-			errHandler(err)
-			return
-		}
-
-		version := songtag.CheckVersion(f)
-		switch version {
-		case songtag.VersionID3v22, songtag.VersionID3v23, songtag.VersionID3v24:
-			tag, err := id3v2.ParseReader(f, id3v2.Options{Parse: true})
-			if err != nil {
-				_ = os.Rename(f.Name(), targetFilename)
-				break
-			}
-			// defer tag.Close() //fix: "The process cannot access the file because it is being used by another process" Err on Windows
-			tag.SetDefaultEncoding(id3v2.EncodingUTF8)
-			if imgResp, err := http.Get(AddResizeParamForPicUrl(song.PicUrl, 1024)); err == nil {
-				defer imgResp.Body.Close()
-				if data, err := io.ReadAll(imgResp.Body); err == nil {
-					tag.AddAttachedPicture(id3v2.PictureFrame{
-						Encoding:    id3v2.EncodingUTF8,
-						MimeType:    "image/jpg",
-						PictureType: id3v2.PTOther,
-						Picture:     data,
-					})
-				}
-			}
-			tag.SetTitle(song.Name)
-			tag.SetAlbum(song.Album.Name)
-			tag.SetArtist(song.ArtistName())
-			_ = tag.Save()
-			tag.Close() // fix: "The process cannot access the file because it is being used by another process" Err on Windows
-			err = os.Rename(f.Name(), targetFilename)
-			if err != nil && (runtime.GOOS == "windows" || strings.HasSuffix(err.Error(), "invalid cross-device link")) {
-				// fix: 当临时文件系统和目标下载位置不在同一磁盘时无法下载文件
-				srcFile, _ := os.Open(f.Name())
-				dstFile, _ := os.Create(targetFilename)
-				defer dstFile.Close()
-				_, _ = io.Copy(dstFile, srcFile)
-				srcFile.Close()
-			}
-		default:
-			metadata, err := songtag.Read(f)
-			if err != nil {
-				_ = os.Rename(f.Name(), targetFilename)
-				break
-			}
-			defer metadata.Close()
-			_ = metadata.SetAlbum(song.Album.Name)
-			_ = metadata.SetArtist(song.ArtistName())
-			_ = metadata.SetAlbumArtist(song.Album.ArtistName())
-			_ = metadata.SetTitle(song.Name)
-			if flac, ok := metadata.(*songtag.FLAC); ok && song.PicUrl != "" {
-				if imgResp, err := http.Get(AddResizeParamForPicUrl(song.PicUrl, 1024)); err == nil {
-					defer imgResp.Body.Close()
-					if data, err := io.ReadAll(imgResp.Body); err == nil {
-						img, _ := flacpicture.NewFromImageData(flacpicture.PictureTypeFrontCover, "cover", data, "image/jpeg")
-						_ = flac.SetFlacPicture(img)
-					}
-				}
-			}
-			_ = metadata.SaveFile(targetFilename)
-		}
-
->>>>>>> 7923b2da
 		Notify(NotifyContent{
 			Title:   "🙅🏻‍文件已存在",
 			Text:    song.Name,
