# 启动页配置
[startup]
# 是否显示启动页
show=true
# 启动页进度条是否有回弹效果
progressOutBounce=true
# 启动页时长
loadingSeconds=2
# 启动页欢迎语
welcome=musicfox
# 启动时自动签到 (网易云现在有检测，建议关闭)
signIn=false
# 启动时检查更新
checkUpdate=true

# 进度条配置
[progress]
# 进度条已加载字符
fullChar="#"
fullCharWhenFirst="#"
fullCharWhenLast="#"
lastFullChar="#"
# 进度条未加载字符
emptyChar="·"
emptyCharWhenFirst="·"
emptyCharWhenLast="·"
firstEmptyChar="·"

# 主页面配置
[main]
# 是否显示标题
showTitle=true
# 加载中提示
loadingText=[加载中...]
# 歌曲音质，可选项：standard, exhigh, higher, lossless, hires, jyeffect(高清环绕声), sky(沉浸环绕声), jymaster(超清母带) 进行音质判断
songLevel=higher
# 主题颜色
# 随机
# primaryColor=random
# 经典网易云音乐红
primaryColor="#ea403f"
# windows,linux下的默认通知图标
notifyIcon="logo.png"
# windows,linux下是否使用歌曲专辑封面作为通知图标（如为否则使用默认通知图标）
notifyAlbumCover=false
# 是否显示歌词
showLyric=true
# 歌词偏移 ms
lyricOffset=0
# 显示歌词翻译
showLyricTrans=true
# 是否显示通知信息
showNotify=true
# 开启pprof, --pprof时会开启
pprofPort=9876
# altScreen显示模式
altScreen=true
# 开启鼠标事件
enableMouseEvent=true
# 双列显示，开启务必使用等宽字体
doubleColumn=true
# 下载目录，默认为${MUSICFOX_ROOT}/download
downloadDir=download
downloadLyricDir=lyric
# 文件名模板
downloadFileNameTpl={{.SongName}}-{{.ArtistName}}.{{.SongType}}
# 缓存目录，默认为${MUSICFOX_ROOT}/cache
# !!!注意!!! 如果使用mpd,mpd配置中的"music_directory"必须与cacheDir一致
cacheDir=
# 缓存大小（以MB为单位），0为不使用缓存，-1为不限制，默认为0
cacheLimit=0
# 是否显示歌单下所有歌曲，默认不开启，仅获取歌单前1000首，开启后可能会占用更多内存（大量歌曲数据）和带宽（会同时发送多个请求获取歌单下歌曲数据）
showAllSongsOfPlaylist=false
# 动态显示menu行数
dynamicMenuRows=false
<<<<<<< HEAD
# 使用默认键绑定
useDefaultKeyBindings=true
=======
# 界面所有内容居中（实验性功能，未来版本中可能会大幅改动）
centerEverything=false
# 网易云登录cookie
neteaseCookie=
>>>>>>> d1fc81e4

[global_hotkey]
# 全局快捷键
# 格式：键=功能 (https://github.com/go-musicfox/go-musicfox/blob/master/internal/ui/event_handler.go#L15)
# ctrl+shift+space=toggle

[autoplay]
# 是否开启自动播放，默认不开启
autoPlay=false
# 自动播放歌单，dailyReco, like, name:歌单名, no（保持上次退出时的设置，无视offset），默认为dailyReco
autoPlayList=dailyReco
# 播放偏移，0为第一首，-1为最后一首，默认为0
offset=0
# 播放模式，listLoop, order, singleLoop, random（无视offset）, intelligent（心动）, last（上次退出时的模式），默认为last
playMode=last

[player]
# 播放引擎 beep / mpd(需要安装配置mpd) / mpv(Linux和Termux下使用，需要安装mpv) / osx(Mac可用) / win_media(windows可用)
# Mac默认使用osx，windows默认win_media，其他系统默认使用beep（推荐的配置）
# engine=beep
# beep使用的mp3解码器，可选：go-mp3, minimp3 (minimp3更少的CPU占用，但是稳定性不如go-mp3)
beepMp3Decoder=go-mp3
# 失败重试次数
maxPlayErrCount=3

# mpd配置
mpdBin=/usr/local/bin/mpd
# !!!注意!!! 一定要在配置文件中设置pid_file，否则在退出时不会kill掉mpd进程
mpdConfigFile=/Users/anhoder/.mpd/mpd.conf
# tcp 或 unix
mpdNetwork=unix
# tcp时填写ip+port(例如:127.0.0.1:1234)，unix时填写socket文件路径
mpdAddr=
# 自动启动mpd
mpdAutoStart=true

# mpv配置
mpvBin=mpv
# 默认为mpv，或者是绝对路径：/usr/bin/mpv

[unm]
# UNM开关
switch=true
# UNM源: kuwo,kugou,migu,qq
sources=kuwo
# UNM搜索其他平台限制 0-3
searchLimit=0
# 解除会员限制
enableLocalVip=true
# 解除音质限制
unlockSoundEffects=true
# QQ音乐cookie文件
qqCookieFile=

[lastfm]
# 更换 API account 后须重新授权以使用，重新授权前可通过还原 API account 恢复
# API Key
key=
# Shared Secret
secret=
<<<<<<< HEAD

# 自定义快捷键
# 格式为：operate = key1, key2...
# 空格须使用 space
# 若未设置任何键则取消该操作的键绑定
# 若设置值无效则使用默认键绑定
[keybindings]
# 帮助信息
help = ?,？
# 上一页
pageUp = ctrl+u,pgup
# 下一页
pageDown = ctrl+d,pgdown
# 播放/暂停 (注意: space 优于直接用空格字符)
playortoggle = space
# 切换播放状态 (无默认按键)
toggle = 
# 上一首
previous = [,【
# 下一首
next = ],】
# 快退5秒
backwardFiveSec = X
# 快退1秒
backwardOneSec = x
# 快进5秒
forwardFiveSec = v
# 快进10秒
forwardTenSec = V
# 减小音量
downVolume = -,−,ー
# 加大音量
upVolume = =,＝
# 切换播放模式
switchPlayMode = p
# 心动模式
intelligence = P
# 清除音乐缓存
clearSongCache = u,U
# 注销并退出
logout = w,W
# 显示当前播放列表
curPlaylist = c,C
=======
# 是否上报，bool
enable=false
>>>>>>> d1fc81e4
<|MERGE_RESOLUTION|>--- conflicted
+++ resolved
@@ -73,15 +73,12 @@
 showAllSongsOfPlaylist=false
 # 动态显示menu行数
 dynamicMenuRows=false
-<<<<<<< HEAD
 # 使用默认键绑定
 useDefaultKeyBindings=true
-=======
 # 界面所有内容居中（实验性功能，未来版本中可能会大幅改动）
 centerEverything=false
 # 网易云登录cookie
 neteaseCookie=
->>>>>>> d1fc81e4
 
 [global_hotkey]
 # 全局快捷键
@@ -142,7 +139,8 @@
 key=
 # Shared Secret
 secret=
-<<<<<<< HEAD
+# 是否上报，bool
+enable=false
 
 # 自定义快捷键
 # 格式为：operate = key1, key2...
@@ -185,8 +183,4 @@
 # 注销并退出
 logout = w,W
 # 显示当前播放列表
-curPlaylist = c,C
-=======
-# 是否上报，bool
-enable=false
->>>>>>> d1fc81e4
+curPlaylist = c,C