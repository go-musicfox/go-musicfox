--- conflicted
+++ resolved
@@ -66,14 +66,10 @@
 
 // listen 开始监听
 func (p *beepPlayer) listen() {
-<<<<<<< HEAD
-	done := make(chan bool)
-	isDownloaded := make(chan bool)
-
-=======
->>>>>>> 5617c83b
+
 	var (
 		done   = make(chan struct{})
+		isDownloaded = make(chan bool)
 		resp   *http.Response
 		err    error
 		ctx    context.Context
@@ -91,26 +87,11 @@
 		case <-done:
 			p.Stop()
 		case <-isDownloaded:
-			switch p.curMusic.Type {
-			case Mp3:
-				switch configs.ConfigRegistry.PlayerBeepMp3Decoder {
-				case constants.BeepMiniMp3Decoder:
-					minimp3pkg.BufferSize = 1024 * 50
-					p.curStreamer, p.curFormat, _ = minimp3.Decode(cacheRFile)
-				default:
-					p.curStreamer, p.curFormat, _ = mp3.Decode(cacheRFile)
-				}
-			case Wav:
-				p.curStreamer, p.curFormat, _ = wav.Decode(cacheRFile)
-			case Ogg:
-				p.curStreamer, p.curFormat, _ = vorbis.Decode(cacheRFile)
-			case Flac:
-				p.curStreamer, p.curFormat, _ = flac.Decode(cacheRFile)
-			}
+			p.curStreamer, p.curFormat, _ = DecodeSong(p.curMusic.Type, p.cacheReader)
 			// FIXME: 如果需要请修复，否则请忽略
 			// 更新p.ctrl.Streamer,否则p.curStreamer.Position()将一直等于上一次的值，导致进度条不正确跳转
 			p.ctrl.Streamer = beep.Seq(p.curStreamer, beep.Callback(func() {
-				done <- true
+				done <- struct{}{}
 			}))
 
 		case p.curMusic = <-p.musicChan:
@@ -141,24 +122,9 @@
 
 			go func(ctx context.Context, cacheWFile *os.File, read io.ReadCloser) {
 				defer utils.Recover(false)
-<<<<<<< HEAD
-				_, _ = utils.Copy(ctx, cacheWFile, read)
+				_, _ = utils.CopyClose(ctx, cacheWFile, read)
 				isDownloaded <- true
-			}(ctx, cacheWFile, resp.Body)
-
-			for i := 0; i < 50; i++ {
-				t := make([]byte, 256)
-				_, err = io.ReadFull(cacheRFile, t)
-				_, _ = cacheRFile.Seek(0, 0)
-				if err != io.EOF {
-					break
-				}
-				<-time.After(time.Millisecond * 100)
-			}
-=======
-				_, _ = utils.CopyClose(ctx, cacheWFile, read)
 			}(ctx, p.cacheWriter, resp.Body)
->>>>>>> 5617c83b
 
 			if err = utils.WaitForNBytes(256, p.cacheReader, time.Millisecond*100, 50); err != nil {
 				p.Stop()
