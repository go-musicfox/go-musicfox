package ui

import (
	"encoding/json"
	"fmt"
	"math/rand"
	"os"
	"path"
	"runtime"
	"strconv"
	"strings"
	"time"

	"github.com/go-musicfox/go-musicfox/pkg/configs"
	"github.com/go-musicfox/go-musicfox/pkg/constants"
	"github.com/go-musicfox/go-musicfox/pkg/lastfm"
	"github.com/go-musicfox/go-musicfox/pkg/player"
	"github.com/go-musicfox/go-musicfox/pkg/storage"
	"github.com/go-musicfox/go-musicfox/pkg/structs"
	"github.com/go-musicfox/go-musicfox/utils"
	"github.com/go-musicfox/go-musicfox/utils/like_list"

	tea "github.com/charmbracelet/bubbletea"
	"github.com/go-musicfox/netease-music/service"
	"github.com/go-musicfox/netease-music/util"
	"github.com/mattn/go-runewidth"
	"github.com/telanflow/cookiejar"
)

type NeteaseModel struct {
	WindowWidth    int
	WindowHeight   int
	isListeningKey bool
	program        *tea.Program
	user           *structs.User
	lastfm         *lastfm.Client
	lastfmUser     *storage.LastfmUser

	// startup
	startup *StartupModel

	// main ui
	*MainUIModel

	// login
	loginModel *LoginModel

	// search
	searchModel *SearchModel
}

// NewNeteaseModel get netease model
func NewNeteaseModel(loadingDuration time.Duration) (m *NeteaseModel) {
	m = new(NeteaseModel)
	m.isListeningKey = !configs.ConfigRegistry.StartupShow
	m.lastfm = lastfm.NewClient()

	// startup
	m.startup = NewStartup()
	m.startup.TotalDuration = loadingDuration

	// main menu
	m.MainUIModel = NewMainUIModel(m)

	// login
	m.loginModel = NewLogin()

	// search
	m.searchModel = NewSearch()

	// 东亚
	runewidth.DefaultCondition.EastAsianWidth = false

	return
}

func (m *NeteaseModel) Init() tea.Cmd {
	config := configs.ConfigRegistry
	projectDir := utils.GetLocalDataDir()

	// 全局文件Jar
	cookieJar, _ := cookiejar.NewFileJar(path.Join(projectDir, "cookie"), nil)
	util.SetGlobalCookieJar(cookieJar)

	// DBManager初始化
	storage.DBManager = new(storage.LocalDBManager)

	// 获取用户信息
	go func() {
		defer utils.Recover(false)

		table := storage.NewTable()

		// 获取用户信息
		if jsonStr, err := table.GetByKVModel(storage.User{}); err == nil {
			if user, err := structs.NewUserFromLocalJson(jsonStr); err == nil {
				m.user = &user
			}
		}
		m.refreshMenuTitle() // 刷新界面用户名

		// 获取lastfm用户信息
		var lastfmUser storage.LastfmUser
		if jsonStr, err := table.GetByKVModel(&lastfmUser); err == nil {
			if err = json.Unmarshal(jsonStr, &lastfmUser); err == nil {
				m.lastfmUser = &lastfmUser
				m.lastfm.SetSession(lastfmUser.SessionKey)
			}
		}
		m.refreshMenuList()

		// 获取播放模式
		if jsonStr, err := table.GetByKVModel(storage.PlayMode{}); err == nil && len(jsonStr) > 0 {
			var playMode player.Mode
			if err = json.Unmarshal(jsonStr, &playMode); err == nil {
				m.player.mode = playMode
			}
		}

		// 获取音量
		if jsonStr, err := table.GetByKVModel(storage.Volume{}); err == nil && len(jsonStr) > 0 {
			var volume int
			if err = json.Unmarshal(jsonStr, &volume); err == nil {
				v, ok := m.player.Player.(storage.VolumeStorable)
				if ok {
					v.SetVolume(volume)
				}
			}
		}

		// 获取播放歌曲信息
		if jsonStr, err := table.GetByKVModel(storage.PlayerSnapshot{}); err == nil && len(jsonStr) > 0 {
			var snapshot storage.PlayerSnapshot
			if err = json.Unmarshal(jsonStr, &snapshot); err == nil {
				p := m.player
				p.curSongIndex = snapshot.CurSongIndex
				p.playlist = snapshot.Playlist
				p.playlistUpdateAt = snapshot.PlaylistUpdateAt
				p.curSong = p.playlist[p.curSongIndex]
				p.playingMenuKey = "from_local_db" // 启动后，重置菜单Key，避免很多问题
			}
		}
		m.Rerender(false)

		// 获取扩展信息
		{
			var (
				extInfo    storage.ExtInfo
				needUpdate = true
			)
			jsonStr, _ := table.GetByKVModel(extInfo)
			if len(jsonStr) != 0 {
				if err := json.Unmarshal(jsonStr, &extInfo); err == nil && utils.CompareVersion(extInfo.StorageVersion, constants.AppVersion, true) {
					needUpdate = false
				}
			}
			if needUpdate {
				localDir := utils.GetLocalDataDir()

				// 删除旧notifier
				_ = os.RemoveAll(path.Join(localDir, "musicfox-notifier.app"))

				// 删除旧logo
				_ = os.Remove(path.Join(localDir, constants.DefaultNotifyIcon))

				extInfo.StorageVersion = constants.AppVersion
				_ = table.SetByKVModel(extInfo, extInfo)
			}
		}

		// 刷新like list
		if m.user != nil {
			like_list.RefreshLikeList(m.user.UserId)
			m.Rerender(false)
		}

		// 签到
		if config.StartupSignIn {
			var lastSignIn int
			if jsonStr, err := table.GetByKVModel(storage.LastSignIn{}); err == nil && len(jsonStr) > 0 {
				_ = json.Unmarshal(jsonStr, &lastSignIn)
			}
			today, err := strconv.Atoi(time.Now().Format("20060102"))
			if m.user != nil && err == nil && lastSignIn != today {
				// 手机签到
				signInService := service.DailySigninService{}
				signInService.Type = "0"
				signInService.DailySignin()
				// PC签到
				signInService.Type = "1"
				signInService.DailySignin()
				// 云贝签到
				ybSignService := service.YunbeiSigninService{}
				ybSignService.Signin()

				_ = table.SetByKVModel(storage.LastSignIn{}, today)

				utils.Notify(utils.NotifyContent{
					Title:   "签到成功",
					Text:    "今日手机、PC端签到成功",
					Url:     constants.AppGithubUrl,
					GroupId: constants.GroupID,
				})
			}
		}

		// 刷新登录状态
		if m.user != nil {
			refreshLoginService := service.LoginRefreshService{}
			refreshLoginService.LoginRefresh()
		}

		// 检查更新
<<<<<<< HEAD
		if config.StartupCheckUpdate && utils.CheckUpdate() {
			utils.Notify(utils.NotifyContent{
				Title: "发现新版本",
				Text:  "去看看呗",
				Url:   constants.AppLatestReleases,
			})
=======
		if configs.ConfigRegistry.StartupCheckUpdate {
			if ok, newVersion := utils.CheckUpdate(); ok {
				if runtime.GOOS == "windows" {
					enterMenu(m, NewCheckUpdateMenu(),
						&MenuItem{Title: "新版本: " + newVersion,
							Subtitle: "当前版本: " + constants.AppVersion})
				}

				utils.Notify(utils.NotifyContent{
					Title: "发现新版本: " + newVersion,
					Text:  "去看看呗",
					Url:   constants.AppLatestReleases,
				})
			}

>>>>>>> 7923b2da
		}

		// 自动播放
		if config.AutoPlay {
			var (
				notice   string // 错误通知文本
				index    int    // 歌曲索引
				length   int    // 歌单长度（用于获取歌曲索引）
				getAll   bool   // 是否需要获取全部歌曲
				playlist []structs.Song
				playmode = map[string]player.Mode{
					"listLoop":    player.PmListLoop,
					"order":       player.PmOrder,
					"singleLoop":  player.PmSingleLoop,
					"random":      player.PmRandom,
					"intelligent": player.PmIntelligent,
					"last":        m.player.mode,
				}
			)

			if utils.CheckUserInfo(m.user) == utils.NeedLogin {
				notice = "账号未登录"
				goto Complete
			}
			if config.AutoPlayOffset >= 1000 || config.AutoPlayOffset < 0 {
				getAll = true
			}
			if mode, ok := playmode[config.AutoPlayMode]; ok {
				m.player.mode = mode
			} else {
				notice = fmt.Sprintf("无效的播放模式：%s", config.AutoPlayMode)
				goto Complete
			}
			switch config.AutoPlayList {
			case "dailyReco":
				playlist, notice = getDailySongs()
			case "like":
				playlist, notice = getLikeSongs(m.user.UserId, getAll)
			case "no":
				playlist = m.player.playlist
			default: // name:xxx
				if !strings.HasPrefix(config.AutoPlayList, "name:") {
					notice = fmt.Sprintf("歌单格式错误：%s", config.AutoPlayList)
					goto Complete
				}
				name := config.AutoPlayList[5:]
				playlist, notice = getPlaylistByName(m.user.UserId, name, getAll)
			}
			if notice != "" {
				goto Complete
			}
			length = len(playlist)
			if config.AutoPlayList == "no" {
				// 保持原来状态
				index = m.player.curSongIndex
			} else if m.player.mode != player.PmRandom {
				if config.AutoPlayOffset >= length || -config.AutoPlayOffset > length {
					notice = fmt.Sprintf("无效的偏移量：%d", config.AutoPlayOffset)
					goto Complete
				} else {
					index = (config.AutoPlayOffset + length) % length // 无论offset正负都能工作
				}
			} else {
				// 随机播放
				index = rand.Intn(length)
			}
			m.player.playlist = playlist
			m.player.curSongIndex = index
			_ = m.player.PlaySong(m.player.playlist[index], DurationNext)
		Complete:
			if notice != "" {
				utils.Notify(utils.NotifyContent{
					Title: "自动播放失败",
					Text:  notice,
				})
			}
		}

	}()

	if config.StartupShow {
		return tickStartup(time.Nanosecond)
	}

	return tickMainUI(time.Nanosecond)
}

func getDailySongs() (playlist []structs.Song, notice string) {
	recommendSongs := service.RecommendSongsService{}
	code, response := recommendSongs.RecommendSongs()
	codeType := utils.CheckCode(code)
	if codeType != utils.Success {
		notice = "网络错误"
		return
	}
	playlist = utils.GetDailySongs(response)
	return
}

func getLikeSongs(userId int64, getAll bool) (playlist []structs.Song, notice string) {
	var (
		codeType  utils.ResCode
		playlists []structs.Playlist
		songs     []structs.Song
	)
	codeType, playlists, _ = getUserPlaylists(userId, 1, 0)
	if codeType != utils.Success {
		notice = "网络错误"
		return
	}
	codeType, songs = getSongsInPlaylist(playlists[0].Id, getAll)
	if codeType != utils.Success {
		notice = "网络错误"
		return
	}
	playlist = songs
	return
}

func getPlaylistByName(userId int64, playlistName string, getAll bool) (playlist []structs.Song, notice string) {
	var (
		playlistId int64
		offset     int = 0
		codeType   utils.ResCode
		playlists  []structs.Playlist
		hasMore    bool = true
	)
	// 寻找歌单
Loop:
	for {
		codeType, playlists, hasMore = getUserPlaylists(userId, 30, offset)
		if codeType != utils.Success {
			notice = "网络错误"
			return
		}
		offset += len(playlists)
		for _, playlist := range playlists {
			if playlist.Name == playlistName {
				playlistId = playlist.Id
				break Loop
			}
		}
		if !hasMore {
			notice = fmt.Sprintf("未找到歌单：%s", playlistName)
			return
		}
	}
	codeType, songs := getSongsInPlaylist(playlistId, getAll)
	if codeType != utils.Success {
		notice = "网络错误"
		return
	}
	playlist = songs
	return
}

func (m *NeteaseModel) Update(msg tea.Msg) (tea.Model, tea.Cmd) {
	// Make sure these keys always quit
	switch msgWithType := msg.(type) {
	case tea.KeyMsg:
		k := msgWithType.String()
		// 账号登录或搜索页输入q不退出
		if m.pageType == PtMain && !m.inSearching && (k == "q" || k == "Q" || k == "ctrl+c") {
			m.startup.quitting = true
			m.Close()
			return m, tea.Quit
		}
	case tea.WindowSizeMsg:
		m.WindowHeight = msgWithType.Height
		m.WindowWidth = msgWithType.Width
	}

	if _, ok := msg.(tea.WindowSizeMsg); ok {
		m.MainUIModel.update(msg, m)
	}

	// Hand off the message and model to the appropriate update function for the
	// appropriate view based on the current state.
	if configs.ConfigRegistry.StartupShow && !m.startup.loaded {
		return m.startup.update(msg, m)
	}

	switch m.pageType {
	case PtLogin:
		return updateLogin(msg, m)
	case PtSearch:
		return m.searchModel.update(msg, m)
	}

	return m.MainUIModel.update(msg, m)
}

func (m *NeteaseModel) View() string {
	if m.startup.quitting || m.WindowWidth <= 0 || m.WindowHeight <= 0 {
		return ""
	}

	if configs.ConfigRegistry.StartupShow && !m.startup.loaded {
		return m.startup.view(m)
	}

	switch m.pageType {
	case PtLogin:
		return loginView(m)
	case PtSearch:
		return m.searchModel.view(m)
	}

	return m.MainUIModel.view(m)
}

func (m *NeteaseModel) BindProgram(program *tea.Program) {
	m.program = program
}

func (m *NeteaseModel) Rerender(cleanScreen bool) {
	if m.program == nil {
		return
	}
	ticker := m.rerenderTicker(cleanScreen)
	m.program.Send(ticker())
}

func (m *NeteaseModel) rerenderTicker(cleanScreen bool) tea.Cmd {
	return func() tea.Msg {
		if cleanScreen {
			m.program.Send(tea.ClearScreen())
		}
		return MsgOfPageType(m.pageType)
	}
}

func (m *NeteaseModel) Close() {
	m.MainUIModel.Close()
}<|MERGE_RESOLUTION|>--- conflicted
+++ resolved
@@ -211,14 +211,6 @@
 		}
 
 		// 检查更新
-<<<<<<< HEAD
-		if config.StartupCheckUpdate && utils.CheckUpdate() {
-			utils.Notify(utils.NotifyContent{
-				Title: "发现新版本",
-				Text:  "去看看呗",
-				Url:   constants.AppLatestReleases,
-			})
-=======
 		if configs.ConfigRegistry.StartupCheckUpdate {
 			if ok, newVersion := utils.CheckUpdate(); ok {
 				if runtime.GOOS == "windows" {
@@ -233,8 +225,6 @@
 					Url:   constants.AppLatestReleases,
 				})
 			}
-
->>>>>>> 7923b2da
 		}
 
 		// 自动播放
