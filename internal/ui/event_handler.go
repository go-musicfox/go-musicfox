--- conflicted
+++ resolved
@@ -193,13 +193,8 @@
 			curIndex := mathx.Max(main.SelectedIndex()-main.PageSize(), 0)
 			main.SetSelectedIndex(curIndex)
 		}
-<<<<<<< HEAD
-	case OperateTypeDownloadLrc:
+	case keybindings.OpDownloadPlayingSongLrc:
 		downloadPlayingSongLrc(h.netease)
-=======
-	case keybindings.OpDownloadPlayingSongLrc:
-		DownLoadLrc(h.netease)
->>>>>>> 9a8f775f
 	default:
 		return false, nil, nil
 	}
