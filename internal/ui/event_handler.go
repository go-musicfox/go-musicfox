--- conflicted
+++ resolved
@@ -16,60 +16,6 @@
 	"github.com/go-musicfox/go-musicfox/utils/mathx"
 )
 
-<<<<<<< HEAD
-=======
-type OperateType string
-
-const (
-	OperateTypeEnter                              = "enter"
-	OperateTypeCurPlaylist                        = "curPlaylist"
-	OperateTypeSpace                              = "space"
-	OperateTypeToggle                             = "toggle"
-	OperateTypeForwardFiveSec                     = "forwardFiveSec"
-	OperateTypeForwardTenSec                      = "forwardTenSec"
-	OperateTypeBackwardOneSec                     = "backwardOneSec"
-	OperateTypeBackwardFiveSec                    = "backwardFiceSec"
-	OperateTypePrevious                           = "previous"
-	OperateTypeNext                               = "next"
-	OperateTypeSwitchPlayMode                     = "switchPlayMode"
-	OperateTypeIntelligence                       = "intelligence"
-	OperateTypeLikePlayingSong                    = "likePlayingSong"
-	OperateTypeLikeSelectedSong                   = "likeSelectedSong"
-	OperateTypeDislikePlayingSong                 = "dislikePlayingSong"
-	OperateTypeDislikeSelectedSong                = "dislikeSelectedSong"
-	OperateTypeLogout                             = "logout"
-	OperateTypeDownVolume                         = "downVolume"
-	OperateTypeUpVolume                           = "upVolume"
-	OperateTypeDownloadPlayigSong                 = "downloadPlayingSong"
-	OperateTypeDownloadSelectedSong               = "downloadSelectedSong"
-	OperateTypeTrashPlayingSong                   = "trashPlayingSong"
-	OperateTypeTrashSelectedSong                  = "trashSelectedSong"
-	OperateTypeHelp                               = "help"
-	OperateTypeAddSelectedSongToUserPlaylist      = "addSelectedSongToUserPlaylist"
-	OperateTypeRemoveSelectedSongFromUserPlaylist = "removeSelectedSongFromUserPlaylist"
-	OperateTypeAddPlayingSongToUserPlaylist       = "addPlayingSongToUserPlaylist"
-	OperateTypeRemovePlayingSongFromUserPlaylist  = "removePlayingSongFromUserPlaylist"
-	OperateTypeOpenSimiSongsOfPlayingSong         = "openSimiSongsOfPlayingSong"
-	OperateTypeOpenSimiSongsOfSelectedSong        = "openSimiSongsOfSelectedSong"
-	OperateTypeOpenAlbumOfPlayingSong             = "openAlbumOfPlayingSong"
-	OperateTypeOpenAlbumOfSelectedSong            = "openAlbumOfSelectedSong"
-	OperateTypeOpenArtistOfPlayingSong            = "openArtistOfPlayingSong"
-	OperateTypeOpenArtistOfSelectedSong           = "openArtistOfSelectedSong"
-	OperateTypeOpenPlayingSongInWeb               = "openPlayingSongInWeb"
-	OperateTypeOpenSelectedItemInWeb              = "openSelectedItemInWeb"
-	OperateTypeCollectSelectedPlaylist            = "collectSelectedPlaylist"
-	OperateTypeDiscollectSelectedPlaylist         = "discollectSelectedPlaylist"
-	OperateTypeDelSongFromCurPlaylist             = "delSongFromCurPlaylist"
-	OperateTypeAppendSongsToNext                  = "appendSongsToNext"
-	OperateTypeAppendSongsAfterCurPlaylist        = "appendSongsAfterCurPlaylist"
-	OperateTypeClearSongCache                     = "clearSongCache"
-	OperateTypeRerender                           = "rerender"
-	OperateTypePageDown                           = "pageDown"
-	OperateTypePageUp                             = "pageUp"
-	OperateTypeDownloadLrc                        = "downloadLrc"
-)
-
->>>>>>> d1fc81e4
 type EventHandler struct {
 	netease         *Netease
 	keyToOperateMap map[string]keybindings.OperateType // KeyStr -> OperateType
@@ -80,85 +26,8 @@
 		netease:         netease,
 		keyToOperateMap: keybindings.BuildKeyToOperateTypeMap(configs.ConfigRegistry.Keybindings),
 	}
-<<<<<<< HEAD
-	slog.Info(fmt.Sprintf("事件处理器已初始化，加载了 %d 个有效按键绑定映射。\n", len(handler.keyToOperateMap)))
+	slog.Info(fmt.Sprintf("事件处理器已初始化，加载了 %d 个有效按键绑定映射。", len(handler.keyToOperateMap)))
 	return handler
-=======
-}
-
-var keyOperateMapping = map[string]OperateType{
-	"enter":     OperateTypeEnter,
-	"c":         OperateTypeCurPlaylist,
-	"C":         OperateTypeCurPlaylist,
-	" ":         OperateTypeSpace,
-	"　":         OperateTypeSpace,
-	"v":         OperateTypeForwardFiveSec,
-	"V":         OperateTypeForwardTenSec,
-	"x":         OperateTypeBackwardOneSec,
-	"X":         OperateTypeBackwardFiveSec,
-	"[":         OperateTypePrevious,
-	"【":         OperateTypePrevious,
-	"]":         OperateTypeNext,
-	"】":         OperateTypeNext,
-	"p":         OperateTypeSwitchPlayMode,
-	"P":         OperateTypeIntelligence,
-	",":         OperateTypeLikePlayingSong,
-	"，":         OperateTypeLikePlayingSong,
-	".":         OperateTypeDislikePlayingSong,
-	"。":         OperateTypeDislikePlayingSong,
-	"W":         OperateTypeLogout,
-	"=":         OperateTypeUpVolume,
-	"＝":         OperateTypeUpVolume,
-	"-":         OperateTypeDownVolume,
-	"−":         OperateTypeDownVolume,
-	"ー":         OperateTypeDownVolume,
-	"d":         OperateTypeDownloadPlayigSong,
-	"D":         OperateTypeDownloadSelectedSong,
-	"t":         OperateTypeTrashPlayingSong,
-	"T":         OperateTypeTrashSelectedSong,
-	"<":         OperateTypeLikeSelectedSong,
-	"〈":         OperateTypeLikeSelectedSong,
-	"＜":         OperateTypeLikeSelectedSong,
-	"《":         OperateTypeLikeSelectedSong,
-	"«":         OperateTypeLikeSelectedSong,
-	">":         OperateTypeDislikeSelectedSong,
-	"〉":         OperateTypeDislikeSelectedSong,
-	"＞":         OperateTypeDislikeSelectedSong,
-	"》":         OperateTypeDislikeSelectedSong,
-	"»":         OperateTypeDislikeSelectedSong,
-	"?":         OperateTypeHelp,
-	"？":         OperateTypeHelp,
-	"tab":       OperateTypeAddSelectedSongToUserPlaylist,
-	"shift+tab": OperateTypeRemoveSelectedSongFromUserPlaylist,
-	"`":         OperateTypeAddPlayingSongToUserPlaylist,
-	"~":         OperateTypeRemovePlayingSongFromUserPlaylist,
-	"～":         OperateTypeRemovePlayingSongFromUserPlaylist,
-	"f":         OperateTypeOpenSimiSongsOfPlayingSong,
-	"F":         OperateTypeOpenSimiSongsOfSelectedSong,
-	"a":         OperateTypeOpenAlbumOfPlayingSong,
-	"A":         OperateTypeOpenAlbumOfSelectedSong,
-	"s":         OperateTypeOpenArtistOfPlayingSong,
-	"S":         OperateTypeOpenArtistOfSelectedSong,
-	"o":         OperateTypeOpenPlayingSongInWeb,
-	"O":         OperateTypeOpenSelectedItemInWeb,
-	";":         OperateTypeCollectSelectedPlaylist,
-	":":         OperateTypeCollectSelectedPlaylist,
-	"：":         OperateTypeCollectSelectedPlaylist,
-	"；":         OperateTypeCollectSelectedPlaylist,
-	"'":         OperateTypeDiscollectSelectedPlaylist,
-	"\"":        OperateTypeDiscollectSelectedPlaylist,
-	"\\":        OperateTypeDelSongFromCurPlaylist,
-	"、":         OperateTypeDelSongFromCurPlaylist,
-	"e":         OperateTypeAppendSongsToNext,
-	"E":         OperateTypeAppendSongsAfterCurPlaylist,
-	"u":         OperateTypeClearSongCache,
-	"U":         OperateTypeClearSongCache,
-	"r":         OperateTypeRerender,
-	"R":         OperateTypeRerender,
-	"ctrl+d":    OperateTypePageDown,
-	"ctrl+u":    OperateTypePageUp,
-	"ctrl+l":    OperateTypeDownloadLrc,
->>>>>>> d1fc81e4
 }
 
 func (h *EventHandler) KeyMsgHandle(msg tea.KeyMsg, _ *model.App) (bool, model.Page, tea.Cmd) {
@@ -262,17 +131,13 @@
 	case keybindings.OpRemovePlayingFromUserPlaylist:
 		newPage := openAddSongToUserPlaylistMenu(h.netease, false, false)
 		return true, newPage, app.Tick(time.Nanosecond)
-<<<<<<< HEAD
-	case keybindings.OpAlbumOfPlayingSong:
-=======
-	case OperateTypeOpenSimiSongsOfPlayingSong:
+	case keybindings.OpOpenSimiSongsOfPlayingSong:
 		// 与当前歌曲相似的歌曲
 		simiSongsOfPlayingSong(h.netease)
-	case OperateTypeOpenSimiSongsOfSelectedSong:
+	case keybindings.OpOpenSimiSongsOfSelectedSong:
 		// 与当前选中歌曲相似的歌曲
 		simiSongsOfSelectedSong(h.netease)
-	case OperateTypeOpenAlbumOfPlayingSong:
->>>>>>> d1fc81e4
+	case keybindings.OpAlbumOfPlayingSong:
 		// 当前歌曲所属专辑
 		albumOfPlayingSong(h.netease)
 	case keybindings.OpAlbumOfSelectedSong:
