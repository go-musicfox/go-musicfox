package ui

import (
	"fmt"
	"log/slog"
	"slices"
	"time"

	"github.com/anhoder/foxful-cli/model"
	tea "github.com/charmbracelet/bubbletea"

	"github.com/go-musicfox/go-musicfox/internal/configs"
	"github.com/go-musicfox/go-musicfox/internal/keybindings"
	"github.com/go-musicfox/go-musicfox/internal/structs"
	"github.com/go-musicfox/go-musicfox/internal/types"
	"github.com/go-musicfox/go-musicfox/utils/mathx"
)

type EventHandler struct {
	netease         *Netease
	keyToOperateMap map[string]keybindings.OperateType // KeyStr -> OperateType
	mouseVolumeStep int
}

func NewEventHandler(netease *Netease) *EventHandler {
	step := configs.AppConfig.Player.MouseVolumeStep
	if step <= 0 {
		step = 1
	} else if step > 20 {
		step = 20
	}
	handler := &EventHandler{
		netease:         netease,
		mouseVolumeStep: step,
		keyToOperateMap: keybindings.BuildKeyToOperateTypeMap(configs.EffectiveKeybindings),
	}
	slog.Info(fmt.Sprintf("事件处理器已初始化，加载了 %d 个有效按键绑定映射。", len(handler.keyToOperateMap)))
	return handler
}

func (h *EventHandler) KeyMsgHandle(msg tea.KeyMsg, _ *model.App) (bool, model.Page, tea.Cmd) {
	if op, ok := h.keyToOperateMap[msg.String()]; ok {
		stopPropagation, newPage, cmd := h.handle(op)
		return stopPropagation, newPage, cmd
	}
	return false, nil, nil // false: 允许 foxful-cli 处理
}

func (h *EventHandler) handle(op keybindings.OperateType) (bool, model.Page, tea.Cmd) {
	var (
		player = h.netease.player
		app    = h.netease.App
		main   = app.MustMain()
		menu   = main.CurMenu()
	)

	switch op {
	case keybindings.OpEnter:
		return h.enterKeyHandle()
	case keybindings.OpCurPlaylist:
		if _, ok := menu.(*CurPlaylist); !ok {
			var subTitle string
			if !player.playlistUpdateAt.IsZero() {
				subTitle = player.playlistUpdateAt.Format("[更新于2006-01-02 15:04:05]")
			}
			main.EnterMenu(NewCurPlaylist(newBaseMenu(h.netease), player.Playlist()), &model.MenuItem{Title: "当前播放列表", Subtitle: subTitle})
			player.LocatePlayingSong()
		}
	case keybindings.OpPlayOrToggle:
		h.playOrToggleHandle()
	case keybindings.OpToggle:
		if player.State() == types.Stopped {
			h.playOrToggleHandle()
		} else {
			player.Toggle()
		}
	case keybindings.OpSeekForward5s:
		player.Seek(player.PassedTime() + time.Second*5)
	case keybindings.OpSeekForward10s:
		player.Seek(player.PassedTime() + time.Second*10)
	case keybindings.OpSeekBackward1s:
		player.Seek(player.PassedTime() - time.Second*1)
	case keybindings.OpSeekBackward5s:
		player.Seek(player.PassedTime() - time.Second*5)
	case keybindings.OpPrevious:
		player.PreviousSong(true)
	case keybindings.OpNext:
		player.NextSong(true)
	case keybindings.OpSwitchPlayMode:
		player.SwitchMode()
	case keybindings.OpIntelligence:
		newPage := player.Intelligence(false)
		return true, newPage, app.Tick(time.Nanosecond)
	case keybindings.OpLikePlayingSong:
		newPage := likeSong(h.netease, true, false)
		return true, newPage, app.Tick(time.Nanosecond)
	case keybindings.OpDislikePlayingSong:
		newPage := likeSong(h.netease, false, false)
		return true, newPage, app.Tick(time.Nanosecond)
	case keybindings.OpLogout:
		logout()
		return true, nil, tea.Quit
	case keybindings.OpVolumeDown: // half-width, full-width and katakana
		player.DownVolume()
	case keybindings.OpVolumeUp:
		player.UpVolume()
	case keybindings.OpDownloadPlayingSong:
		downloadSong(h.netease, false)
	case keybindings.OpDownloadSelectedSong:
		downloadSong(h.netease, true)
	case keybindings.OpTrashPlayingSong:
		// trash playing song
		newPage := trashSong(h.netease, false)
		return true, newPage, app.Tick(time.Nanosecond)
	case keybindings.OpTrashSelectedSong:
		// trash selected song
		newPage := trashSong(h.netease, true)
		return true, newPage, app.Tick(time.Nanosecond)
	case keybindings.OpLikeSelectedSong: // half-width, full-width, Japanese, Chinese and French
		// like selected song
		newPage := likeSong(h.netease, true, true)
		return true, newPage, app.Tick(time.Nanosecond)
	case keybindings.OpDislikeSelectedSong:
		// unlike selected song
		newPage := likeSong(h.netease, false, true)
		return true, newPage, app.Tick(time.Nanosecond)
	case keybindings.OpHelp:
		// 帮助
		main.EnterMenu(NewHelpMenu(newBaseMenu(h.netease)), &model.MenuItem{Title: "帮助"})
	case keybindings.OpAddSelectedToUserPlaylist:
		newPage := openAddSongToUserPlaylistMenu(h.netease, true, true)
		return true, newPage, app.Tick(time.Nanosecond)
	case keybindings.OpRemoveSelectedFromUserPlaylist:
		newPage := openAddSongToUserPlaylistMenu(h.netease, true, false)
		return true, newPage, app.Tick(time.Nanosecond)
	case keybindings.OpAddPlayingToUserPlaylist:
		newPage := openAddSongToUserPlaylistMenu(h.netease, false, true)
		return true, newPage, app.Tick(time.Nanosecond)
	case keybindings.OpRemovePlayingFromUserPlaylist:
		newPage := openAddSongToUserPlaylistMenu(h.netease, false, false)
		return true, newPage, app.Tick(time.Nanosecond)
	case keybindings.OpOpenSimiSongsOfPlayingSong:
		// 与当前歌曲相似的歌曲
		findSimilarSongs(h.netease, false)
	case keybindings.OpOpenSimiSongsOfSelectedSong:
		// 与当前选中歌曲相似的歌曲
		findSimilarSongs(h.netease, true)
	case keybindings.OpAlbumOfPlayingSong:
		// 当前歌曲所属专辑
		goToAlbumOfSong(h.netease, false)
	case keybindings.OpAlbumOfSelectedSong:
		// 选中歌曲所属专辑
		goToAlbumOfSong(h.netease, true)
	case keybindings.OpArtistOfPlayingSong:
		// 当前歌曲所属歌手
		goToArtistOfSong(h.netease, false)
	case keybindings.OpArtistOfSelectedSong:
		// 选中歌曲所属歌手
		goToArtistOfSong(h.netease, true)
	case keybindings.OpOpenPlayingSongInWeb:
		// 网页打开当前歌曲
		openInWeb(h.netease, false)
	case keybindings.OpOpenSelectedItemInWeb:
		// 网页打开选中项
		openInWeb(h.netease, true)
	case keybindings.OpCollectSelectedPlaylist:
		// 收藏选中歌单
		newPage := collectSelectedPlaylist(h.netease, true)
		return true, newPage, app.Tick(time.Nanosecond)
	case keybindings.OpDiscollectSelectedPlaylist:
		// 取消收藏选中歌单
		newPage := collectSelectedPlaylist(h.netease, false)
		return true, newPage, app.Tick(time.Nanosecond)
	case keybindings.OpDeleteSongFromPlaylist:
		// 从播放列表删除歌曲,仅在当前播放列表界面有效
		newPage := delSongFromPlaylist(h.netease)
		return true, newPage, app.Tick(time.Nanosecond)
	case keybindings.OpAppendSongsToNext:
		// 追加到下一曲播放
		appendSongsToCurPlaylist(h.netease, true)
	case keybindings.OpAppendSongsToEnd:
		// 追加到播放列表末尾
		appendSongsToCurPlaylist(h.netease, false)
	case keybindings.OpClearSongCache:
		// 清除歌曲缓存
		clearSongCache(h.netease)
	case keybindings.OpRerenderUI:
		// rerender
		return true, main, app.RerenderCmd(true)
	case keybindings.OpPageDown:
		oldPage := main.CurPage()
		main.NextPage()
		if oldPage != main.CurPage() {
			curIndex := mathx.Min(main.SelectedIndex()+main.PageSize(), len(menu.MenuViews())-1)
			main.SetSelectedIndex(curIndex)
		}
	case keybindings.OpPageUp:
		oldPage := main.CurPage()
		main.PrePage()
		if oldPage != main.CurPage() {
			curIndex := mathx.Max(main.SelectedIndex()-main.PageSize(), 0)
			main.SetSelectedIndex(curIndex)
		}
	case keybindings.OpDownloadPlayingSongLrc:
		downloadSongLrc(h.netease, false)
	case keybindings.OpDownloadSelectedSongLrc:
		downloadSongLrc(h.netease, true)
	case keybindings.OpActionOfSelected:
		action(h.netease, false)
	case keybindings.OpActionOfPlayingSong:
		action(h.netease, true)
	case keybindings.OpSharePlayingItem:
		shareItem(h.netease, false)
	case keybindings.OpShareSelectItem:
		shareItem(h.netease, true)
	default:
		return false, nil, nil
	}

	return true, nil, nil
}

func (h *EventHandler) enterKeyHandle() (stopPropagation bool, newPage model.Page, cmd tea.Cmd) {
	loading := model.NewLoading(h.netease.MustMain())
	loading.Start()
	defer loading.Complete()

	menu := h.netease.MustMain().CurMenu()
	if _, ok := menu.(*AddToUserPlaylistMenu); ok {
		addSongToUserPlaylist(h.netease, menu.(*AddToUserPlaylistMenu).action)
		return true, h.netease.MustMain(), h.netease.Tick(time.Nanosecond)
	}
	return false, nil, nil
}

func (h *EventHandler) playOrToggleHandle() {
	var (
		songs         []structs.Song
		main          = h.netease.MustMain()
		menu          = main.CurMenu()
		player        = h.netease.player
		inPlayingMenu = player.InPlayingMenu()
	)
	if me, ok := menu.(SongsMenu); ok {
		songs = me.Songs()
	}

	selectedIndex := menu.RealDataIndex(main.SelectedIndex())
	if me, ok := menu.(Menu); !ok || !me.IsPlayable() || len(songs) == 0 || selectedIndex > len(songs)-1 {
		if player.CurSongIndex() > len(player.Playlist())-1 {
			return
		}
		switch player.State() {
		case types.Paused:
			player.Resume()
		case types.Playing:
			player.Pause()
		case types.Stopped:
			player.StartPlay()
		}
		return
	}

	if inPlayingMenu && songs[selectedIndex].Id == player.CurSong().Id {
		switch player.State() {
		case types.Paused:
			player.Resume()
		case types.Playing:
			player.Pause()
		case types.Stopped:
			player.StartPlay()
		}
		return
	}

	newPlaylist := make([]structs.Song, len(songs))
	copy(newPlaylist, songs)
	_ = player.playlistManager.Initialize(selectedIndex, newPlaylist)

	player.playingMenuKey = menu.GetMenuKey()
	if me, ok := menu.(Menu); ok {
		player.playingMenu = me
	}

	// 如果当前不是心动模式菜单
	mode := player.Mode()
	if !inPlayingMenu && mode == types.PmIntelligent && player.playingMenuKey != "Intelligent" {
		player.SetMode(types.PmListLoop)
	}

	player.playlistUpdateAt = time.Now()
	player.StartPlay()
}

func (h *EventHandler) MouseMsgHandle(msg tea.MouseMsg, a *model.App) (stopPropagation bool, newPage model.Page, cmd tea.Cmd) {
	var (
		player = h.netease.player
		main   = a.MustMain()
	)
<<<<<<< HEAD

	switch msg.Button {
	case tea.MouseButtonLeft:
		// Handle progress bar seeking first
		if slices.Contains([]tea.MouseAction{tea.MouseActionPress, tea.MouseActionMotion}, msg.Action) {
			x, y := msg.X, msg.Y
			w := len(player.progressRamp)
			if y+1 == a.WindowHeight() && x+1 <= len(player.progressRamp) {
				allDuration := int(player.CurMusic().Duration.Seconds())
				if allDuration == 0 {
					return true, main, nil
				}
				duration := float64(x) * player.CurMusic().Duration.Seconds() / float64(w)
				player.Seek(time.Second * time.Duration(duration))
				if player.State() != types.Playing {
					player.Resume()
				}
				return true, main, a.Tick(time.Nanosecond)
=======
	switch {
	case msg.Button == tea.MouseButtonLeft && slices.Contains([]tea.MouseAction{tea.MouseActionPress, tea.MouseActionMotion}, msg.Action):
		x, y := msg.X, msg.Y
		progressBarWidth := a.WindowWidth() - 14
		if y+1 == a.WindowHeight() && x+1 <= progressBarWidth {
			allDuration := int(player.CurMusic().Duration.Seconds())
			if allDuration == 0 {
				return true, main, nil
			}
			duration := float64(x) * player.CurMusic().Duration.Seconds() / float64(progressBarWidth)
			player.Seek(time.Second * time.Duration(duration))
			if player.State() != types.Playing {
				player.Resume()
>>>>>>> 7bdbd79a
			}
		}
	case tea.MouseButtonWheelDown:
		if msg.Ctrl {
			currentVolume := player.Volume()
			newVolume := max(currentVolume-h.mouseVolumeStep, 0)
			player.SetVolume(newVolume)
		} else {
			player.DownVolume()
		}
	case tea.MouseButtonWheelUp:
		if msg.Ctrl {
			currentVolume := player.Volume()
			newVolume := min(currentVolume+h.mouseVolumeStep, 100)
			player.SetVolume(newVolume)
		} else {
			player.UpVolume()
		}
	case tea.MouseButtonWheelLeft:
		player.PreviousSong(true)
	case tea.MouseButtonWheelRight:
		player.NextSong(true)
	}

	return true, main, a.Tick(time.Nanosecond)
}<|MERGE_RESOLUTION|>--- conflicted
+++ resolved
@@ -297,40 +297,24 @@
 		player = h.netease.player
 		main   = a.MustMain()
 	)
-<<<<<<< HEAD
 
 	switch msg.Button {
 	case tea.MouseButtonLeft:
 		// Handle progress bar seeking first
 		if slices.Contains([]tea.MouseAction{tea.MouseActionPress, tea.MouseActionMotion}, msg.Action) {
 			x, y := msg.X, msg.Y
-			w := len(player.progressRamp)
-			if y+1 == a.WindowHeight() && x+1 <= len(player.progressRamp) {
+			progressBarWidth := a.WindowWidth() - 14
+			if y+1 == a.WindowHeight() && x+1 <= progressBarWidth {
 				allDuration := int(player.CurMusic().Duration.Seconds())
 				if allDuration == 0 {
 					return true, main, nil
 				}
-				duration := float64(x) * player.CurMusic().Duration.Seconds() / float64(w)
+				duration := float64(x) * player.CurMusic().Duration.Seconds() / float64(progressBarWidth)
 				player.Seek(time.Second * time.Duration(duration))
 				if player.State() != types.Playing {
 					player.Resume()
 				}
 				return true, main, a.Tick(time.Nanosecond)
-=======
-	switch {
-	case msg.Button == tea.MouseButtonLeft && slices.Contains([]tea.MouseAction{tea.MouseActionPress, tea.MouseActionMotion}, msg.Action):
-		x, y := msg.X, msg.Y
-		progressBarWidth := a.WindowWidth() - 14
-		if y+1 == a.WindowHeight() && x+1 <= progressBarWidth {
-			allDuration := int(player.CurMusic().Duration.Seconds())
-			if allDuration == 0 {
-				return true, main, nil
-			}
-			duration := float64(x) * player.CurMusic().Duration.Seconds() / float64(progressBarWidth)
-			player.Seek(time.Second * time.Duration(duration))
-			if player.State() != types.Playing {
-				player.Resume()
->>>>>>> 7bdbd79a
 			}
 		}
 	case tea.MouseButtonWheelDown:
