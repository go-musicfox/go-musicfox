--- conflicted
+++ resolved
@@ -30,12 +30,8 @@
 
 var MenuTitleColor string = "" // 菜单标题颜色配置
 var ProgressColorExcludeRanges string = "45-210" // 进度条颜色排除区间
-<<<<<<< HEAD
-var ProgressColorSaturation string = "30-70,30-70" // 进度条颜色饱和度范围
-=======
 var ProgressColorSaturation string = "50-80,40-80" // 进度条颜色饱和度范围
 var ProgressColorBrightness string = "70-90,60-80" // 进度条颜色亮度范围
->>>>>>> 592abcde
 
 // GetMenuTitleColor 获取菜单标题颜色
 func GetMenuTitleColor() termenv.Color {
@@ -252,13 +248,8 @@
 	startSatMin, startSatMax, endSatMin, endSatMax := parseSaturationRanges(ProgressColorSaturation)
 	startBrightMin, startBrightMax, endBrightMin, endBrightMax := parseBrightnessRanges(ProgressColorBrightness)
 	
-<<<<<<< HEAD
-	saturation := startMin + rand.Float64() * (startMax - startMin)  // 使用配置的饱和度范围
-	value := 0.3 + rand.Float64() * 0.65       // 30-95% 亮度
-=======
 	saturation := startSatMin + rand.Float64() * (startSatMax - startSatMin)
 	value := startBrightMin + rand.Float64() * (startBrightMax - startBrightMin)
->>>>>>> 592abcde
 	
 	r, g, b := hsvToRgb(hue, saturation, value)
 	startColor := fmt.Sprintf("#%02x%02x%02x", r, g, b)
@@ -283,13 +274,8 @@
 		hueEnd = selectedRange[1]
 	}
 	
-<<<<<<< HEAD
-	saturationEnd := endMin + rand.Float64() * (endMax - endMin)  // 使用配置的结束色饱和度范围
-	valueEnd := 0.3 + rand.Float64() * 0.55       // 30-85% 亮度
-=======
 	saturationEnd := endSatMin + rand.Float64() * (endSatMax - endSatMin)
 	valueEnd := endBrightMin + rand.Float64() * (endBrightMax - endBrightMin)
->>>>>>> 592abcde
 	
 	rEnd, gEnd, bEnd := hsvToRgb(hueEnd, saturationEnd, valueEnd)
 	endColor := fmt.Sprintf("#%02x%02x%02x", rEnd, gEnd, bEnd)
